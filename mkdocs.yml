site_name: Documentation
site_url: https://docs.griptapenodes.com/

plugins:
  - search
  - mkdocstrings:
      handlers:
        python:
          options:
            show_if_no_docstring: true
            heading_level: 3

copyright: "&copy; Griptape, Inc."
extra:
  analytics:
    provider: google
<<<<<<< HEAD
    property: G-QM8EDPSCB6
=======
    property: G-25RZCVNV2D
>>>>>>> 71ed9822
  social:
    - icon: fontawesome/solid/house
      link: https://www.griptape.ai
    - icon: fontawesome/brands/discord
      link: https://discord.gg/gnWRz88eym
    - icon: fontawesome/brands/github
      link: https://github.com/griptape-ai/griptape-nodes
theme:
  name: material
  logo: assets/img/griptape_nodes_header_logo.png
  palette:
    # Dark mode
    - scheme: slate
      primary: black
      accent: deep orange
      toggle:
        icon: material/lightbulb-outline
        name: Switch to light mode
    # Light mode
    - scheme: default
      primary: deep indigo
      accent: deep orange
      toggle:
        icon: material/lightbulb
        name: Switch to dark mode
  features:
    - content.code.copy
    - navigation.tabs
    - navigation.expand
    - navigation.top

markdown_extensions:
  - pymdownx.highlight
  - admonition
  - pymdownx.inlinehilite
  - pymdownx.superfences
  - tables

nav:
  - Home:
      - Overview: index.md
<<<<<<< HEAD
=======
      - Setup: setup.md
      - Engine Configuration: configuration.md
>>>>>>> 71ed9822
  - Nodes:
      - Overview: nodes/overview.md
      - Basic:
          - Agent: nodes/basic/agent.md
          - Create Dict: nodes/basic/create_dict.md
          - Create Image: nodes/basic/create_image.md
          - Create String: nodes/basic/create_string.md
          - End Flow: nodes/basic/end_flow.md
          - Key Value Pair: nodes/basic/key_value_pair.md
          - Load Image: nodes/basic/load_image.md
          - Load Text: nodes/basic/load_text.md
          - Merge Dict: nodes/basic/merge_dict.md
          - Merge Texts: nodes/basic/merge_texts.md
          - Save Text: nodes/basic/save_text.md
          - Simple Agent: nodes/basic/simple_agent.md
          - Start Flow: nodes/basic/start_flow.md
          - String List: nodes/basic/string_list.md
      - Drivers:
          - Anthropic Prompt Driver: nodes/drivers/anthropic_prompt_driver.md
          - Audio Transcription Drivers: nodes/drivers/audio_transcription_drivers.md
          - Azure OpenAI Chat Prompt Driver: nodes/drivers/azure_openai_chat_prompt_driver.md
          - Azure OpenAI Image Driver: nodes/drivers/azure_openai_image_driver.md
          - Cohere Prompt Driver: nodes/drivers/cohere_prompt_driver.md
          - Griptape Cloud Image Driver: nodes/drivers/griptape_cloud_image_driver.md
          - Griptape Cloud Prompt Driver: nodes/drivers/griptape_cloud_prompt_driver.md
          - Ollama Embedding Driver: nodes/drivers/ollama_embedding_driver.md
          - Ollama Prompt Driver: nodes/drivers/ollama_prompt_driver.md
          - OpenAI Chat Prompt Driver: nodes/drivers/openai_chat_prompt_driver.md
          - OpenAI Image Driver: nodes/drivers/openai_image_driver.md
          - Web Search Drivers: nodes/drivers/web_search_drivers.md
      - Tools:
          - Audio Transcription Tool: nodes/tools/audio_transcription_tool.md
          - Base Tool: nodes/tools/base_tool.md
          - Calculator Tool: nodes/tools/calculator_tool.md
          - Convert Agent to Tool: nodes/tools/convert_agent_to_tool.md
          - Date Time Tool: nodes/tools/date_time_tool.md
          - Extraction Tool: nodes/tools/extraction_tool.md
          - File Manager Tool: nodes/tools/file_manager_tool.md
          - Prompt Summary Tool: nodes/tools/prompt_summary_tool.md
          - Query Tool: nodes/tools/query_tool.md
          - RAG Tool: nodes/tools/rag_tool.md
          - Tool List: nodes/tools/tool_list.md
          - Vector Store Tool: nodes/tools/vector_store_tool.md
          - Web Scraper Tool: nodes/tools/web_scraper_tool.md
          - Web Search Tool: nodes/tools/web_search_tool.md
      - Rules:
          - Base Ruleset: nodes/rules/base_ruleset.md
  - Commands: 
      - Retained Mode: scripting/retained_mode.md
  - Reference: 
      - Glossary: reference/glossary.md<|MERGE_RESOLUTION|>--- conflicted
+++ resolved
@@ -14,11 +14,7 @@
 extra:
   analytics:
     provider: google
-<<<<<<< HEAD
-    property: G-QM8EDPSCB6
-=======
     property: G-25RZCVNV2D
->>>>>>> 71ed9822
   social:
     - icon: fontawesome/solid/house
       link: https://www.griptape.ai
@@ -60,11 +56,8 @@
 nav:
   - Home:
       - Overview: index.md
-<<<<<<< HEAD
-=======
       - Setup: setup.md
       - Engine Configuration: configuration.md
->>>>>>> 71ed9822
   - Nodes:
       - Overview: nodes/overview.md
       - Basic:
